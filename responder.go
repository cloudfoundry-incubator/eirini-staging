--- conflicted
+++ resolved
@@ -148,16 +148,12 @@
 	defer resp.Body.Close()
 
 	if resp.StatusCode >= 400 {
-<<<<<<< HEAD
 		body, err := ioutil.ReadAll(resp.Body)
 		var message string
 		if err == nil {
 			message = string(body)
 		}
-		return fmt.Errorf("request not successful: uri=%s status=%d %s", uri, resp.StatusCode, message)
-=======
-		return fmt.Errorf("request not successful: status=%d taskGuid=%s", resp.StatusCode, response.TaskGuid)
->>>>>>> 2882df1c
+		return fmt.Errorf("request not successful: status=%d taskGuid=%s %s", resp.StatusCode, response.TaskGuid, message)
 	}
 
 	return nil
